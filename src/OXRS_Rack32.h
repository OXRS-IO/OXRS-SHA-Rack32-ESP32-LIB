/*
 * OXRS_Rack32.h
 */

#ifndef OXRS_RACK32_H
#define OXRS_RACK32_H

#include <OXRS_MQTT.h>                // For MQTT pub/sub
#include <OXRS_LCD.h>                 // For LCD runtime displays
#include <ArduinoJson.h>

// Serial
#define       SERIAL_BAUD_RATE          115200

// Ethernet
#define       ETHERNET_CS_PIN           26
#define       WIZNET_RESET_PIN          13
#define       DHCP_TIMEOUT_MS           15000
#define       DHCP_RESPONSE_TIMEOUT_MS  4000

// MQTT
#define       MQTT_MAX_MESSAGE_SIZE     4096

// REST API
#define       REST_API_PORT             8080

// Temperature update internal
#define       DEFAULT_TEMP_UPDATE_MS    60000

// MCP9808 temperature sensor
#define       MCP9808_I2C_ADDRESS       0x18
#define       MCP9808_MODE              0
//  Mode Resolution  SampleTime
//  0    0.5°C       30 ms
//  1    0.25°C      65 ms
//  2    0.125°C     130 ms
//  3    0.0625°C    250 ms

class OXRS_Rack32
{
  public:
<<<<<<< HEAD
    OXRS_Rack32(const char * fwName, const char * fwShortName, const char * fwMaker, const char * fwVersion);
   
=======
    OXRS_Rack32(const char * fwName, const char * fwShortName, const char * fwMakerCode, const char * fwVersion);
       
>>>>>>> 7d9b6c27
    void setMqttBroker(const char * broker, uint16_t port);
    void setMqttAuth(const char * username, const char * password);
    void setMqttClientId(const char * clientId);
    void setMqttTopicPrefix(const char * prefix);
    void setMqttTopicSuffix(const char * suffix);

    // Firmware can define what config options it supports - for device discovery and adoption
    void setDeviceConfig(JsonObject json);

    void setDisplayPorts(uint8_t mcp23017s, int layout);
    void updateDisplayPorts(uint8_t mcp23017, uint16_t ioValue);

    void begin(jsonCallback config, jsonCallback command);
    void loop(void);

    boolean publishStatus(JsonObject json);
    boolean publishTelemetry(JsonObject json);

  private:
    void _initialiseEthernet(byte * mac);
    void _initialiseMqtt(byte * mac);
    void _initialiseRestApi(void);
    
    void _initialiseTempSensor(void);
    void _updateTempSensor(void);
    uint32_t _lastTempUpdate;
};

#endif<|MERGE_RESOLUTION|>--- conflicted
+++ resolved
@@ -39,13 +39,8 @@
 class OXRS_Rack32
 {
   public:
-<<<<<<< HEAD
     OXRS_Rack32(const char * fwName, const char * fwShortName, const char * fwMaker, const char * fwVersion);
-   
-=======
-    OXRS_Rack32(const char * fwName, const char * fwShortName, const char * fwMakerCode, const char * fwVersion);
-       
->>>>>>> 7d9b6c27
+
     void setMqttBroker(const char * broker, uint16_t port);
     void setMqttAuth(const char * username, const char * password);
     void setMqttClientId(const char * clientId);
